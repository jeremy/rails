--- conflicted
+++ resolved
@@ -1,14 +1,12 @@
-<<<<<<< HEAD
 *   Add SSL support for postgresql in `bin/rails dbconsole`.
 
     Fixes #43114.
 
     *Michael Bayucot*
-=======
+
 *   Add support for comments above gem declaration in Rails application templates, e.g. `gem("nokogiri", comment: "For XML")`.
 
     *Linas Juškevičius*
->>>>>>> b71a9ccc
 
 *   The setter `config.autoloader=` has been deleted. `zeitwerk` is the only
     available autoloading mode.
