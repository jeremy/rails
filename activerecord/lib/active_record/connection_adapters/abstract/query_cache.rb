--- conflicted
+++ resolved
@@ -133,11 +133,7 @@
             binds: binds,
             type_casted_binds: -> { type_casted_binds(binds) },
             name: name,
-<<<<<<< HEAD
-            connection_id: object_id,
             connection: self,
-=======
->>>>>>> 37886a04
             cached: true
           }
         end
