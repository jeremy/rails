--- conflicted
+++ resolved
@@ -1,16 +1,14 @@
-<<<<<<< HEAD
+*   Support dropping indexes concurrently in Postgres.
+
+    See http://www.postgresql.org/docs/9.4/static/sql-dropindex.html for more
+    details.
+
+    *Grey Baker*
+
 *   Deprecate passing conditions to `ActiveRecord::Relation#delete_all`
     and `ActiveRecord::Relation#destroy_all`
 
     *Wojciech Wnętrzak*
-=======
-*   Support dropping indexes concurrently in Postgres.
-
-    See http://www.postgresql.org/docs/9.4/static/sql-dropindex.html for more
-    details.
-
-    *Grey Baker*
->>>>>>> ce17e232
 
 *   PostgreSQL, `create_schema`, `drop_schema` and `rename_table` now quote
     schema names.
