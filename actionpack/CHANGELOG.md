--- conflicted
+++ resolved
@@ -1,4 +1,12 @@
-<<<<<<< HEAD
+*   Allow system test screen shots to be taken more than once in
+    a test by prefixing the file name with an incrementing counter.
+
+    Add an environment variable `RAILS_SYSTEM_TESTING_SCREENSHOT_HTML` to
+    enable saving of HTML during a screenshot in addition to the image.
+    This uses the same image name, with the extension replaced with `.html`
+
+    *Tom Fakes*
+
 *   Add `Vary: Accept` header when using `Accept` header for response
 
     For some requests like `/users/1`, Rails uses requests' `Accept`
@@ -65,16 +73,6 @@
     Fixes #35137.
 
     *Yuji Yaginuma*
-=======
-*   Allow system test screen shots to be taken more than once in
-    a test by prefixing the file name with an incrementing counter.
-
-    Add an environment variable `RAILS_SYSTEM_TESTING_SCREENSHOT_HTML` to
-    enable saving of HTML during a screenshot in addition to the image.
-    This uses the same image name, with the extension replaced with `.html`
-
-    *Tom Fakes*
->>>>>>> c699a877
 
 *   Keep part when scope option has value.
 
