module ActionController #:nodoc:
  # Cookies are read and written through ActionController#cookies.
  #
  # The cookies being read are the ones received along with the request, the cookies
  # being written will be sent out with the response. Reading a cookie does not get
  # the cookie object itself back, just the value it holds.
  #
  # Examples for writing:
  #
  #   # Sets a simple session cookie.
  #   cookies[:user_name] = "david"
  #
  #   # Sets a cookie that expires in 1 hour.
  #   cookies[:login] = { :value => "XJ-122", :expires => 1.hour.from_now }
  #
  # Examples for reading:
  #
  #   cookies[:user_name] # => "david"
  #   cookies.size        # => 2
  #
  # Example for deleting:
  #
  #   cookies.delete :user_name
  #
  # Please note that if you specify a :domain when setting a cookie, you must also specify the domain when deleting the cookie:
<<<<<<< HEAD
  #   
=======
  #
>>>>>>> 10d9fe4b
  #  cookies[:key] = {
  #    :value => 'a yummy cookie',
  #    :expires => 1.year.from_now,
  #    :domain => 'domain.com'
  #  }
  #
  #  cookies.delete(:key, :domain => 'domain.com')
  #
  # The option symbols for setting cookies are:
  #
  # * <tt>:value</tt> - The cookie's value or list of values (as an array).
  # * <tt>:path</tt> - The path for which this cookie applies.  Defaults to the root
  #   of the application.
  # * <tt>:domain</tt> - The domain for which this cookie applies.
  # * <tt>:expires</tt> - The time at which this cookie expires, as a Time object.
  # * <tt>:secure</tt> - Whether this cookie is a only transmitted to HTTPS servers.
  #   Default is +false+.
  # * <tt>:http_only</tt> - Whether this cookie is accessible via scripting or
  #   only HTTP. Defaults to +false+.
  module Cookies
    def self.included(base)
      base.helper_method :cookies
    end

    protected
      # Returns the cookie container, which operates as described above.
      def cookies
        CookieJar.new(self)
      end
  end

  class CookieJar < Hash #:nodoc:
    def initialize(controller)
      @controller, @cookies = controller, controller.request.cookies
      super()
      update(@cookies)
    end

    # Returns the value of the cookie by +name+, or +nil+ if no such cookie exists.
    def [](name)
      cookie = @cookies[name.to_s]
      if cookie && cookie.respond_to?(:value)
        cookie.size > 1 ? cookie.value : cookie.value[0]
      end
    end

    # Sets the cookie named +name+. The second argument may be the very cookie
    # value, or a hash of options as documented above.
    def []=(name, options)
      if options.is_a?(Hash)
        options = options.inject({}) { |options, pair| options[pair.first.to_s] = pair.last; options }
        options["name"] = name.to_s
      else
        options = { "name" => name.to_s, "value" => options }
      end

      set_cookie(options)
    end

    # Removes the cookie on the client machine by setting the value to an empty string
    # and setting its expiration date into the past. Like <tt>[]=</tt>, you can pass in
    # an options hash to delete cookies with extra data such as a <tt>:path</tt>.
    def delete(name, options = {})
      options.stringify_keys!
      set_cookie(options.merge("name" => name.to_s, "value" => "", "expires" => Time.at(0)))
    end

    private
      # Builds a CGI::Cookie object and adds the cookie to the response headers.
      #
      # The path of the cookie defaults to "/" if there's none in +options+, and
      # everything is passed to the CGI::Cookie constructor.
      def set_cookie(options) #:doc:
        options["path"] = "/" unless options["path"]
        cookie = CGI::Cookie.new(options)
        @controller.logger.info "Cookie set: #{cookie}" unless @controller.logger.nil?
        @controller.response.headers["cookie"] << cookie
      end
  end
end<|MERGE_RESOLUTION|>--- conflicted
+++ resolved
@@ -23,11 +23,7 @@
   #   cookies.delete :user_name
   #
   # Please note that if you specify a :domain when setting a cookie, you must also specify the domain when deleting the cookie:
-<<<<<<< HEAD
-  #   
-=======
   #
->>>>>>> 10d9fe4b
   #  cookies[:key] = {
   #    :value => 'a yummy cookie',
   #    :expires => 1.year.from_now,
