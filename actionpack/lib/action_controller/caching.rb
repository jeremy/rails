--- conflicted
+++ resolved
@@ -80,13 +80,6 @@
       def view_cache_dependency(&dependency)
         self._view_cache_dependencies += [dependency]
       end
-<<<<<<< HEAD
-
-      def view_cache_dependencies
-        _view_cache_dependencies.map { |dep| instance_exec(&dep) }.compact
-      end
-=======
->>>>>>> 0121377c
     end
 
     def caching_allowed?
@@ -94,7 +87,7 @@
     end
 
     def view_cache_dependencies
-      self.class._view_cache_dependencies.map { |dep| instance_exec &dep }.compact
+      self.class._view_cache_dependencies.map { |dep| instance_exec(&dep) }.compact
     end
 
     protected
